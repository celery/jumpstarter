--- conflicted
+++ resolved
@@ -1,14 +1,9 @@
 [build-system]
-<<<<<<< HEAD
 build-backend = "poetry.core.masonry.api"
 requires = ["poetry-core>=1.0.0"]
 
 [tool.isort]
 profile = "black"
-=======
-requires = ["poetry-core>=1.0.0"]
-build-backend = "poetry.core.masonry.api"
->>>>>>> 43dbf34e
 
 [tool.poetry]
 authors = ["Omer Katz <omer.drow@gmail.com>"]
@@ -19,14 +14,10 @@
 [tool.poetry.dependencies]
 networkx = "^2.5"
 python = "^3.7.0"
-<<<<<<< HEAD
+sphinx-celery = {version = "^2.0.0", optional = true}
 transitions = { version = "^0.8.7", extras = ['diagrams'], optional = true }
 transitions-anyio = "^0.2.0"
 wrapt = "^1.12.1"
-=======
-transitions-anyio = "^0.1.0"
-sphinx-celery = {version = "^2.0.0", optional = true}
->>>>>>> 43dbf34e
 
 [tool.poetry.dev-dependencies]
 autoflake = "^1.4"
@@ -39,7 +30,6 @@
 pytest-github-actions-annotate-failures = "^0.1.1"
 pytest-monkeytype = "^1.1.0"
 pytest-randomly = "^3.4"
-<<<<<<< HEAD
 pytest-subtests = "^0.3"
 pytest-timeout = "^1.4.2"
 pytest-xdist = "^2.2.0"
@@ -52,17 +42,10 @@
 
 [tool.poetry.extras]
 diagrams = ["transitions"]
+readthedocs = ["sphinx-celery"]
 
 [tool.pytest.ini_options]
 filterwarnings = [
     "error",
     'ignore:A private pytest class or function was used.:pytest.PytestDeprecationWarning'
-]
-=======
-trio = "^0.17"
-curio = "^1.4"
-black = "^20.8b1"
-
-[tool.poetry.extras]
-readthedocs = ["sphinx-celery"]
->>>>>>> 43dbf34e
+]
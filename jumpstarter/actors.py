import os
import sys
import typing
from collections import defaultdict
from contextlib import AsyncExitStack
from copy import deepcopy
from uuid import UUID, uuid4

import anyio
from anyio.abc import CapacityLimiter

<<<<<<< HEAD
from jumpstarter.resources import (
    NotAResourceError,
    ResourceAlreadyExistsError,
    ThreadedContextManager,
    is_synchronous_resource,
    resource,
)
from jumpstarter.states import ActorState, ActorStateMachine


class ActorStateMachineFactory(dict):
    def __missing__(self, key: typing.Type):
        # We can't check for actor type during module initialization
        # so we check if the Actor class is already defined instead.
        # If it's not, we simply assume that this is the state machine for the Actor class.
        try:
            Actor
        except NameError:
            state_machine: ActorStateMachine = ActorStateMachine(
                actor_state=key.actor_state, name="Actor"
            )
            self[key] = state_machine
            return state_machine
        else:
            if key is Actor:
                state_machine: ActorStateMachine = ActorStateMachine(
                    actor_state=key.actor_state, name="Actor"
                )
                self[key] = state_machine
                return state_machine

        bases = key.__bases__
        actor_bases = sum(1 for base in bases if issubclass(base, Actor))
        if actor_bases == 0:
            raise TypeError("No base actor found.")

        if actor_bases > 1:
            raise TypeError(
                "Inheritance from multiple Actor base classes is not supported."
            )

        actor_base_class = next(base for base in bases if issubclass(base, Actor))

        if actor_base_class.actor_state is not key.actor_state:
            raise TypeError(
                f"The actor state of {key}, {key.actor_state}, "
                f"must be of the same type as the actor state of {actor_base_class} "
                f"which uses {actor_base_class.actor_state}.\n"
                "Using a different actor state is currently unsupported."
            )

        # We must deepcopy here or otherwise transitions copies the state machine's callbacks by **reference**
        # This results in callbacks registered in one actor ending up in another.
        # TODO: Remove the deepcopy once https://github.com/pytransitions/transitions/issues/509 is resolved
        state_machine: ActorStateMachine = ActorStateMachine(
            actor_state=deepcopy(actor_base_class._state_machine),
            inherited=True,
            name=key.__qualname__,
        )
        self[key] = state_machine
        return state_machine
=======
from jumpstarter.resources import (NotAResourceError,
                                   ResourceAlreadyExistsError,
                                   ThreadedContextManager,
                                   is_synchronous_resource, resource)
from jumpstarter.states import ActorStateMachine
>>>>>>> 68de8f06


class Actor:
    # region Class Attributes
    __state_machine: typing.ClassVar[
        ActorStateMachineFactory
    ] = ActorStateMachineFactory()

    actor_state = ActorState

    __global_worker_threads_capacity_limiter = None

    # TODO: Remove this once we drop support for Python < 3.9
    if sys.version_info[1] >= 9:

        @classmethod
        @property
        def _state_machine(cls) -> ActorStateMachine:
            return cls.__state_machine[cls]

    else:
        from jumpstarter.backports import classproperty

        @classproperty
        def _state_machine(cls) -> ActorStateMachine:
            return cls.__state_machine[cls]

    @classmethod
    @property
    def _global_worker_threads_capacity(cls) -> CapacityLimiter:
        if cls.__global_worker_threads_capacity_limiter is None:
            cls.__global_worker_threads_capacity_limiter = (
                anyio.create_capacity_limiter(os.cpu_count())
            )

        return cls.__global_worker_threads_capacity_limiter

    # endregion

    # region Dunder methods

    def __init__(self, *, actor_id: typing.Optional[typing.Union[str, UUID]] = None):
        cls: typing.Type = type(self)
        cls._state_machine.add_model(self)

        self._exit_stack: AsyncExitStack = AsyncExitStack()

        self._resources: typing.Dict[str, typing.Optional[typing.Any]] = defaultdict(
            lambda: None
        )
        self.__actor_id = actor_id or uuid4()

    def __init_subclass__(
        cls, *, actor_state: typing.Optional[ActorState] = ActorState
    ):
        cls.actor_state = actor_state

        if not issubclass(actor_state, ActorState):
            raise TypeError(
                f"Actor states must be ActorState or a child class of it. Instead we got {actor_state.__name__}."
            )

    # endregion

    # region Public API

    @property
    def state(self) -> typing.Union[typing.Dict[str, typing.Any], typing.Any]:
        parallel_states = {
            machine.name[:-2]: machine.get_model_state(self)
            for machine in self._state_machine._parallel_state_machines
        }

        if parallel_states:
            parallel_states[self._state_machine.name[:-2]] = self._state
            return parallel_states

        return self._state

    @property
    def actor_id(self):
        return self.__actor_id

    async def manage_resource_lifecycle(
        self, resource: typing.AsyncContextManager, name: str
    ) -> None:
        if self._resources.get(name, None):
            raise ResourceAlreadyExistsError(name, self._resources[name])

        if is_synchronous_resource(resource):
            cls = type(self)
            resource = ThreadedContextManager(
                resource, cls._global_worker_threads_capacity
            )

        try:
            self._resources[name] = await self._exit_stack.enter_async_context(resource)
        except AttributeError as e:
            raise NotAResourceError(name, resource) from e

        self._exit_stack.push(lambda *_: self._cleanup_resource(name))

    # endregion

    # region Resources

    @resource
    def cancel_scope(self):
        return anyio.open_cancel_scope()

    # endregion

    # region Protected API

    def _cleanup_resource(self, name: str) -> None:
        del self._resources[name]

    # endregion

    # region Class Public API

    @classmethod
    def draw_state_machine_graph(cls, path: str) -> None:
        graph = cls._state_machine.get_graph()
        graph.node_attr["style"] = "filled"

        # Node colors
        for node in graph.iternodes():
            name: str = str(node)
            if name in ("initializing", "initialized"):
                node.attr["fillcolor"] = "#fcf8e8"
            elif name.startswith("starting"):
                node.attr["fillcolor"] = "#74c7b8"
            elif name.startswith("started"):
                color = "#16c79a"
                if name.endswith("degraded"):
                    color = "#ffc764"
                elif name.endswith("unhealthy"):
                    color = "#ef4f4f"
                node.attr["fillcolor"] = color
            elif name.startswith("stopping"):
                node.attr["fillcolor"] = "#ee9595"
            elif name in ("stopped", "crashed"):
                node.attr["fillcolor"] = "#ef4f4f"

        # Edge colors
        for edge in graph.iteredges():
            destination: str = edge[1]
            if destination in ("crashed", "stopped"):
                edge.attr["color"] = "#ef4f4f"
            elif destination == "initialized":
                edge.attr["color"] = "#ffc764"
            elif destination.startswith("starting"):
                edge.attr["color"] = "#74c7b8"
            elif destination.startswith("started"):
                color = "#16c79a"
                if destination.endswith("degraded"):
                    color = "#ffc764"
                elif destination.endswith("unhealthy"):
                    color = "#ef4f4f"
                edge.attr["color"] = color
            elif destination.startswith("stopping"):
                edge.attr["color"] = "#ee9595"

        graph.draw(path, prog="circo")

    # endregion<|MERGE_RESOLUTION|>--- conflicted
+++ resolved
@@ -9,14 +9,10 @@
 import anyio
 from anyio.abc import CapacityLimiter
 
-<<<<<<< HEAD
-from jumpstarter.resources import (
-    NotAResourceError,
-    ResourceAlreadyExistsError,
-    ThreadedContextManager,
-    is_synchronous_resource,
-    resource,
-)
+from jumpstarter.resources import (NotAResourceError,
+                                   ResourceAlreadyExistsError,
+                                   ThreadedContextManager,
+                                   is_synchronous_resource, resource)
 from jumpstarter.states import ActorState, ActorStateMachine
 
 
@@ -71,13 +67,6 @@
         )
         self[key] = state_machine
         return state_machine
-=======
-from jumpstarter.resources import (NotAResourceError,
-                                   ResourceAlreadyExistsError,
-                                   ThreadedContextManager,
-                                   is_synchronous_resource, resource)
-from jumpstarter.states import ActorStateMachine
->>>>>>> 68de8f06
 
 
 class Actor:

from enum import Enum, auto

import transitions
from transitions.extensions.nesting import NestedState
from transitions_anyio import HierarchicalAnyIOMachine

NestedState.separator = "↦"


class ActorStartingState(Enum):
    dependencies_started = auto()
    resources_acquired = auto()
    tasks_started = auto()


class ActorStoppingState(Enum):
    tasks_stopped = auto()
    resources_released = auto()
    dependencies_stopped = auto()


class ActorRestartingState(Enum):
    starting = auto()
    stopping = auto()


class ActorState(Enum):
    initializing = auto()
    initialized = auto()
    starting = ActorStartingState
    started = auto()
    stopping = ActorStoppingState
    stopped = auto()
    restarting = ActorRestartingState
    crashed = auto()


class ActorStateTriggers(str, Enum):
    def _generate_next_value_(name, *args):
        return name.lower()

    init = auto()
    start = auto()
    stop = auto()
    restart = auto()
    report_error = auto()


<<<<<<< HEAD
class ActorStateMachine(HierarchicalAnyIOGraphMachine):
=======
class ActorStateMachine(HierarchicalAnyIOMachine):
>>>>>>> cc4186b5
    def __init__(self, actor_state=ActorState):
        super().__init__(
            states=actor_state,
            initial=actor_state.initializing,
            auto_transitions=False,
            send_event=True,
        )

        # TODO: Does transitions have an API for Enum based parallel?
        self.add_states(
            [
                {
                    "name": actor_state.restarting.name,
                    "parallel": [
                        actor_state.starting.name,
                        actor_state.stopping.name,
                    ],
                }
            ]
        )

        self.add_transition(
            ActorStateTriggers.init,
            actor_state.initializing,
            actor_state.initialized,
        )

        self.add_ordered_transitions(
            states=[
                actor_state.initialized,
                actor_state.starting,
                actor_state.starting.value.dependencies_started,
                actor_state.starting.value.resources_acquired,
                actor_state.starting.value.tasks_started,
            ],
            trigger=ActorStateTriggers.start,
            loop=False,
            after=ActorStateTriggers.start,
        )

        self.add_transition(
            ActorStateTriggers.start,
            actor_state.starting.value.tasks_started,
            actor_state.started,
        )

        self.add_ordered_transitions(
            states=[
                actor_state.started,
                actor_state.stopping,
                actor_state.stopping.value.tasks_stopped,
                actor_state.stopping.value.resources_released,
                actor_state.stopping.value.dependencies_stopped,
            ],
            trigger=ActorStateTriggers.stop,
            loop=False,
            after=ActorStateTriggers.stop,
        )

        self.add_transition(
            ActorStateTriggers.stop,
            actor_state.stopping.value.dependencies_stopped,
            actor_state.stopped,
        )

        self.add_transition("report_error", "*", actor_state.crashed)
        self.add_transition(
<<<<<<< HEAD
            ActorStateTriggers.start, actor_state.stopped, actor_state.starting
        )

        self.add_transition(
            ActorStateTriggers.restart,
            actor_state.started,
            actor_state.restarting,
            after=ActorStateTriggers.stop,
        )
        self.add_transition(
            ActorStateTriggers.stop,
            actor_state.restarting.stopping,
            actor_state.stopping,
            after=ActorStateTriggers.stop,
=======
            ActorStateTriggers.start,
            actor_state.stopped,
            actor_state.starting,
            after=ActorStateTriggers.start,
>>>>>>> cc4186b5
        )

        transition = self.get_transitions(
            ActorStateTriggers.stop,
            actor_state.stopping.value.tasks_stopped,
            actor_state.stopping.value.resources_released,
        )[0]
        transition.before.append(_release_resources)


async def _release_resources(event_data: transitions.EventData) -> None:
    await event_data.model._exit_stack.aclose()<|MERGE_RESOLUTION|>--- conflicted
+++ resolved
@@ -46,11 +46,7 @@
     report_error = auto()
 
 
-<<<<<<< HEAD
-class ActorStateMachine(HierarchicalAnyIOGraphMachine):
-=======
 class ActorStateMachine(HierarchicalAnyIOMachine):
->>>>>>> cc4186b5
     def __init__(self, actor_state=ActorState):
         super().__init__(
             states=actor_state,
@@ -59,15 +55,16 @@
             send_event=True,
         )
 
-        # TODO: Does transitions have an API for Enum based parallel?
+        # TODO: Is there a way to do this with enums?
         self.add_states(
             [
                 {
                     "name": actor_state.restarting.name,
-                    "parallel": [
+                    "children": [
+                        actor_state.stopping.name,
                         actor_state.starting.name,
-                        actor_state.stopping.name,
                     ],
+                    "initial": actor_state.stopping.name,
                 }
             ]
         )
@@ -118,27 +115,29 @@
 
         self.add_transition("report_error", "*", actor_state.crashed)
         self.add_transition(
-<<<<<<< HEAD
-            ActorStateTriggers.start, actor_state.stopped, actor_state.starting
+            ActorStateTriggers.start,
+            actor_state.stopped,
+            actor_state.starting,
+            after=ActorStateTriggers.start,
         )
 
         self.add_transition(
             ActorStateTriggers.restart,
             actor_state.started,
-            actor_state.restarting,
+            actor_state.restarting.name,
             after=ActorStateTriggers.stop,
         )
         self.add_transition(
             ActorStateTriggers.stop,
-            actor_state.restarting.stopping,
-            actor_state.stopping,
-            after=ActorStateTriggers.stop,
-=======
+            "restarting↦stopping",
+            "restarting↦starting",
+            after=ActorStateTriggers.start,
+        )
+        self.add_transition(
             ActorStateTriggers.start,
-            actor_state.stopped,
+            "restarting↦starting",
             actor_state.starting,
             after=ActorStateTriggers.start,
->>>>>>> cc4186b5
         )
 
         transition = self.get_transitions(

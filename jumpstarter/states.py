--- conflicted
+++ resolved
@@ -1,8 +1,5 @@
-<<<<<<< HEAD
 from __future__ import annotations
 
-=======
->>>>>>> 68de8f06
 import typing
 from enum import Enum, auto
 
@@ -57,38 +54,18 @@
     crashed = auto()
 
 
-<<<<<<< HEAD
 class AsyncTransitionWithLogging(AsyncTransition):
     async def execute(self, event_data: EventData) -> bool:
         _LOGGER.debug("%sBefore callbacks:%s", event_data.machine.name, self.before)
         _LOGGER.debug("%sAfter callbacks:%s", event_data.machine.name, self.after)
-=======
-class ActorStateMachine(BaseStateMachine):
-    # region Dunder methods
-
-    def __init__(self, actor_state=ActorState):
-        super().__init__(
-            states=actor_state,
-            initial=actor_state.initializing,
-            auto_transitions=False,
-            send_event=True,
-            model_attribute="_state",
-        )
->>>>>>> 68de8f06
 
         return await super().execute(event_data)
 
-<<<<<<< HEAD
-=======
-        self._create_bootup_transitions(actor_state)
-        self._create_shutdown_transitions(actor_state)
-        self._create_restart_transitions(actor_state)
-        self._create_crashed_transitions(actor_state)
-        self._create_started_substates_transitions(actor_state)
->>>>>>> 68de8f06
 
 class ActorStateMachine(BaseStateMachine):
     transition_cls = AsyncTransitionWithLogging
+
+    # region Dunder methods
 
     def __init__(
         self,
@@ -104,6 +81,7 @@
                 auto_transitions=False,
                 send_event=True,
                 name=name,
+                model_attribute="_state",
             )
         else:
             super().__init__(
@@ -112,12 +90,13 @@
                 auto_transitions=False,
                 send_event=True,
                 name=name,
+                model_attribute="_state",
             )
 
             self._create_bootup_transitions(actor_state)
             self._create_shutdown_transitions(actor_state)
             self._create_restart_transitions(actor_state)
-            self.add_transition("report_error", "*", actor_state.crashed)
+            self._create_crashed_transitions(actor_state)
             self._create_started_substates_transitions(actor_state)
 
         self._parallel_state_machines: typing.List[BaseStateMachine] = []

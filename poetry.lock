--- conflicted
+++ resolved
@@ -3,7 +3,7 @@
 version = "0.7.12"
 description = "A configurable sidebar-enabled Sphinx theme"
 category = "main"
-optional = true
+optional = false
 python-versions = "*"
 
 [[package]]
@@ -100,7 +100,7 @@
 version = "2.9.0"
 description = "Internationalization utilities"
 category = "main"
-optional = true
+optional = false
 python-versions = ">=2.7, !=3.0.*, !=3.1.*, !=3.2.*, !=3.3.*"
 
 [package.dependencies]
@@ -156,21 +156,12 @@
 python-versions = ">=2.7, !=3.0.*, !=3.1.*, !=3.2.*, !=3.3.*, !=3.4.*"
 
 [[package]]
-<<<<<<< HEAD
 name = "coverage"
 version = "5.5"
 description = "Code coverage measurement for Python"
 category = "dev"
 optional = false
 python-versions = ">=2.7, !=3.0.*, !=3.1.*, !=3.2.*, !=3.3.*, !=3.4.*, <4"
-=======
-name = "curio"
-version = "1.5"
-description = "Curio"
-category = "dev"
-optional = false
-python-versions = ">= 3.7"
->>>>>>> 43dbf34e
 
 [package.extras]
 toml = ["toml"]
@@ -188,7 +179,7 @@
 version = "0.16"
 description = "Docutils -- Python Documentation Utilities"
 category = "main"
-optional = true
+optional = false
 python-versions = ">=2.7, !=3.0.*, !=3.1.*, !=3.2.*, !=3.3.*, !=3.4.*"
 
 [[package]]
@@ -218,7 +209,7 @@
 version = "1.2.0"
 description = "Getting image size from png/jpeg/jpeg2000/gif file"
 category = "main"
-optional = true
+optional = false
 python-versions = ">=2.7, !=3.0.*, !=3.1.*, !=3.2.*, !=3.3.*"
 
 [[package]]
@@ -263,7 +254,7 @@
 version = "2.11.3"
 description = "A very fast and expressive template engine."
 category = "main"
-optional = true
+optional = false
 python-versions = ">=2.7, !=3.0.*, !=3.1.*, !=3.2.*, !=3.3.*, !=3.4.*"
 
 [package.dependencies]
@@ -301,7 +292,7 @@
 version = "1.1.1"
 description = "Safely add untrusted strings to HTML/XML markup."
 category = "main"
-optional = true
+optional = false
 python-versions = ">=2.7,!=3.0.*,!=3.1.*,!=3.2.*,!=3.3.*"
 
 [[package]]
@@ -442,7 +433,7 @@
 version = "2.8.1"
 description = "Pygments is a syntax highlighting package written in Python."
 category = "main"
-optional = true
+optional = false
 python-versions = ">=3.5"
 
 [[package]]
@@ -607,7 +598,7 @@
 version = "2021.1"
 description = "World timezone definitions, modern and historical"
 category = "main"
-optional = true
+optional = false
 python-versions = "*"
 
 [[package]]
@@ -642,7 +633,7 @@
 version = "2.15.1"
 description = "Python HTTP for Humans."
 category = "main"
-optional = true
+optional = false
 python-versions = "*"
 
 [package.extras]
@@ -670,7 +661,7 @@
 version = "2.1.0"
 description = "This package provides 29 stemmers for 28 languages generated from Snowball algorithms."
 category = "main"
-optional = true
+optional = false
 python-versions = "*"
 
 [[package]]
@@ -686,7 +677,7 @@
 version = "3.5.2"
 description = "Python documentation generator"
 category = "main"
-optional = true
+optional = false
 python-versions = ">=3.5"
 
 [package.dependencies]
@@ -732,7 +723,7 @@
 version = "2.0.0"
 description = "Sphinx Celery Theme."
 category = "main"
-optional = true
+optional = false
 python-versions = "*"
 
 [package.dependencies]
@@ -755,7 +746,7 @@
 version = "1.0.2"
 description = "sphinxcontrib-applehelp is a sphinx extension which outputs Apple help books"
 category = "main"
-optional = true
+optional = false
 python-versions = ">=3.5"
 
 [package.extras]
@@ -767,7 +758,7 @@
 version = "1.0.2"
 description = "sphinxcontrib-devhelp is a sphinx extension which outputs Devhelp document."
 category = "main"
-optional = true
+optional = false
 python-versions = ">=3.5"
 
 [package.extras]
@@ -779,7 +770,7 @@
 version = "1.0.3"
 description = "sphinxcontrib-htmlhelp is a sphinx extension which renders HTML help files"
 category = "main"
-optional = true
+optional = false
 python-versions = ">=3.5"
 
 [package.extras]
@@ -791,7 +782,7 @@
 version = "1.0.1"
 description = "A sphinx extension which renders display math in HTML via JavaScript"
 category = "main"
-optional = true
+optional = false
 python-versions = ">=3.5"
 
 [package.extras]
@@ -802,7 +793,7 @@
 version = "1.0.3"
 description = "sphinxcontrib-qthelp is a sphinx extension which outputs QtHelp document."
 category = "main"
-optional = true
+optional = false
 python-versions = ">=3.5"
 
 [package.extras]
@@ -814,7 +805,7 @@
 version = "1.1.4"
 description = "sphinxcontrib-serializinghtml is a sphinx extension which outputs \"serialized\" HTML files (json and pickle)."
 category = "main"
-optional = true
+optional = false
 python-versions = ">=3.5"
 
 [package.extras]
@@ -951,20 +942,13 @@
 testing = ["pytest (>=4.6)", "pytest-checkdocs (>=1.2.3)", "pytest-flake8", "pytest-cov", "pytest-enabler", "jaraco.itertools", "func-timeout", "pytest-black (>=0.3.7)", "pytest-mypy"]
 
 [extras]
-<<<<<<< HEAD
 diagrams = ["transitions"]
-=======
 readthedocs = ["sphinx-celery"]
->>>>>>> 43dbf34e
 
 [metadata]
 lock-version = "1.1"
 python-versions = "^3.7.0"
-<<<<<<< HEAD
-content-hash = "c470842f523626bf91051ed29e20eb8be56704414a109718de5b85b81c8b308f"
-=======
-content-hash = "172cf2517b52191fc4180b411829a6f5964662b0f29f7b426fbed22cff750435"
->>>>>>> 43dbf34e
+content-hash = "fe47ba66655aa5b411445df427a755b9d46c36e96fa4803dfe9e5091a729bc09"
 
 [metadata.files]
 alabaster = [
@@ -974,13 +958,10 @@
 anyio = [
     {file = "anyio-2.2.0-py3-none-any.whl", hash = "sha256:aa3da546ed17f097ca876c78024dea380a3b7fa80759abfdda59f12176a3dac8"},
     {file = "anyio-2.2.0.tar.gz", hash = "sha256:4a41c5b3a65ed92e469d51b6fba3779301850ea2e352afcf9e36c46f21ee14a9"},
-<<<<<<< HEAD
 ]
 apipkg = [
     {file = "apipkg-1.5-py2.py3-none-any.whl", hash = "sha256:58587dd4dc3daefad0487f6d9ae32b4542b185e1c36db6993290e7c41ca2b47c"},
     {file = "apipkg-1.5.tar.gz", hash = "sha256:37228cda29411948b422fae072f57e31d3396d2ee1c9783775980ee9c9990af6"},
-=======
->>>>>>> 43dbf34e
 ]
 appdirs = [
     {file = "appdirs-1.4.4-py2.py3-none-any.whl", hash = "sha256:a841dacd6b99318a741b166adb07e19ee71a274450e68237b4650ca1055ab128"},
@@ -1058,7 +1039,6 @@
 colorama = [
     {file = "colorama-0.4.4-py2.py3-none-any.whl", hash = "sha256:9f47eda37229f68eee03b24b9748937c7dc3868f906e8ba69fbcbdd3bc5dc3e2"},
 ]
-<<<<<<< HEAD
 coverage = [
     {file = "coverage-5.5-cp27-cp27m-macosx_10_9_x86_64.whl", hash = "sha256:b6d534e4b2ab35c9f93f46229363e17f63c53ad01330df9f2d6bd1187e5eaacf"},
     {file = "coverage-5.5-cp27-cp27m-manylinux1_i686.whl", hash = "sha256:b7895207b4c843c76a25ab8c1e866261bcfe27bfaa20c192de5190121770672b"},
@@ -1116,10 +1096,6 @@
 decorator = [
     {file = "decorator-4.4.2-py2.py3-none-any.whl", hash = "sha256:41fa54c2a0cc4ba648be4fd43cff00aedf5b9465c9bf18d64325bc225f08f760"},
     {file = "decorator-4.4.2.tar.gz", hash = "sha256:e3a62f0520172440ca0dcc823749319382e377f37f140a0b99ef45fecb84bfe7"},
-=======
-curio = [
-    {file = "curio-1.5.tar.gz", hash = "sha256:af08212e590bb7da8e4cc39c42012711494dc20d622f162155ba296cc2e3bc10"},
->>>>>>> 43dbf34e
 ]
 docutils = [
     {file = "docutils-0.16-py2.py3-none-any.whl", hash = "sha256:0c5b78adfbf7762415433f5515cd5c9e762339e23369dbe8000d84a4bf4ab3af"},
@@ -1269,7 +1245,6 @@
 pygments = [
     {file = "Pygments-2.8.1-py3-none-any.whl", hash = "sha256:534ef71d539ae97d4c3a4cf7d6f110f214b0e687e92f9cb9d2a3b0d3101289c8"},
     {file = "Pygments-2.8.1.tar.gz", hash = "sha256:2656e1a6edcdabf4275f9a3640db59fd5de107d88e8663c5d4e9a0fa62f77f94"},
-<<<<<<< HEAD
 ]
 pygraphviz = [
     {file = "pygraphviz-1.7.zip", hash = "sha256:a7bec6609f37cf1e64898c59f075afd659106cf9356c5f387cecaa2e0cdb2304"},
@@ -1277,8 +1252,6 @@
 pylint = [
     {file = "pylint-2.7.2-py3-none-any.whl", hash = "sha256:d09b0b07ba06bcdff463958f53f23df25e740ecd81895f7d2699ec04bbd8dc3b"},
     {file = "pylint-2.7.2.tar.gz", hash = "sha256:0e21d3b80b96740909d77206d741aa3ce0b06b41be375d92e1f3244a274c1f8a"},
-=======
->>>>>>> 43dbf34e
 ]
 pyparsing = [
     {file = "pyparsing-2.4.7-py2.py3-none-any.whl", hash = "sha256:ef9d7589ef3c200abe66653d3f1ab1033c3c419ae9b9bdb1240a85b024efc88b"},
@@ -1287,7 +1260,6 @@
 pytest = [
     {file = "pytest-6.2.2-py3-none-any.whl", hash = "sha256:b574b57423e818210672e07ca1fa90aaf194a4f63f3ab909a2c67ebb22913839"},
     {file = "pytest-6.2.2.tar.gz", hash = "sha256:9d1edf9e7d0b84d72ea3dbcdfd22b35fb543a5e8f2a60092dd578936bf63d7f9"},
-<<<<<<< HEAD
 ]
 pytest-cov = [
     {file = "pytest-cov-2.11.1.tar.gz", hash = "sha256:359952d9d39b9f822d9d29324483e7ba04a3a17dd7d05aa6beb7ea01e359e5f7"},
@@ -1303,8 +1275,6 @@
 ]
 pytest-monkeytype = [
     {file = "pytest-monkeytype-1.1.0.tar.gz", hash = "sha256:22a9d91bd74c7e27027eed1480179f6a34911e41eb1c94ec9bfbb8384d8380c8"},
-=======
->>>>>>> 43dbf34e
 ]
 pytest-randomly = [
     {file = "pytest-randomly-3.5.0.tar.gz", hash = "sha256:440cec143fd9b0adeb072006c71e0294402a2bc2ccd08079c2341087ba4cf2d1"},
@@ -1419,13 +1389,10 @@
 sphinx = [
     {file = "Sphinx-3.5.2-py3-none-any.whl", hash = "sha256:ef64a814576f46ec7de06adf11b433a0d6049be007fefe7fd0d183d28b581fac"},
     {file = "Sphinx-3.5.2.tar.gz", hash = "sha256:672cfcc24b6b69235c97c750cb190a44ecd72696b4452acaf75c2d9cc78ca5ff"},
-<<<<<<< HEAD
 ]
 sphinx-autodoc-typehints = [
     {file = "sphinx-autodoc-typehints-1.11.1.tar.gz", hash = "sha256:244ba6d3e2fdb854622f643c7763d6f95b6886eba24bec28e86edf205e4ddb20"},
     {file = "sphinx_autodoc_typehints-1.11.1-py3-none-any.whl", hash = "sha256:da049791d719f4c9813642496ee4764203e317f0697eb75446183fa2a68e3f77"},
-=======
->>>>>>> 43dbf34e
 ]
 sphinx-celery = [
     {file = "sphinx_celery-2.0.0-py2.py3-none-any.whl", hash = "sha256:9326c150600e2c8299f356283e6397f15493370368c4b68697edd98beac9f868"},
